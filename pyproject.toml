--- conflicted
+++ resolved
@@ -13,17 +13,11 @@
 multiaddr = "^0.0.9"
 appdirs = "^1.4.4"
 idna = "^3.4"
-<<<<<<< HEAD
 httpx = "^0.27.1"
-=======
-httpcore = "^1.0"
-httpx = "^0.27.0"
-starlette = "^0.37.2"
->>>>>>> b7dda294
 requests = "^2.30.0"
-loguru = "^0.7.3"
+loguru = "^0.7.0"
 validators = "^0.20.0"
-pydantic = "^2.11.3"
+pydantic = "^1.10.8"
 aioboto3 = "^14.1.0"
 python-dotenv = "^1.0.0"
 ipfs-cid = "^1.0.0"
